import gc
import pytest
import weakref
import datetime as dt

import psycopg3
from psycopg3 import sql
from psycopg3.adapt import Format

pytestmark = pytest.mark.asyncio


async def test_close(aconn):
    cur = aconn.cursor()
    assert not cur.closed
    await cur.close()
    assert cur.closed

    with pytest.raises(psycopg3.InterfaceError):
        await cur.execute("select 'foo'")

    await cur.close()
    assert cur.closed


async def test_context(aconn):
    async with aconn.cursor() as cur:
        assert not cur.closed

    assert cur.closed


async def test_weakref(aconn):
    cur = aconn.cursor()
    w = weakref.ref(cur)
    await cur.close()
    del cur
    gc.collect()
    assert w() is None


async def test_status(aconn):
    cur = aconn.cursor()
    assert cur.status is None
    await cur.execute("reset all")
    assert cur.status == cur.ExecStatus.COMMAND_OK
    await cur.execute("select 1")
    assert cur.status == cur.ExecStatus.TUPLES_OK
    await cur.close()
    assert cur.status is None


async def test_execute_many_results(aconn):
    cur = aconn.cursor()
    assert cur.nextset() is None

    rv = await cur.execute("select 'foo'; select generate_series(1,3)")
    assert rv is cur
    assert (await cur.fetchall()) == [("foo",)]
    assert cur.rowcount == 1
    assert cur.nextset()
    assert (await cur.fetchall()) == [(1,), (2,), (3,)]
    assert cur.rowcount == 3
    assert cur.nextset() is None

    await cur.close()
    assert cur.nextset() is None


async def test_execute_sequence(aconn):
    cur = aconn.cursor()
    rv = await cur.execute(
        "select %s::int, %s::text, %s::text", [1, "foo", None]
    )
    assert rv is cur
    assert len(cur._results) == 1
    assert cur.pgresult.get_value(0, 0) == b"1"
    assert cur.pgresult.get_value(0, 1) == b"foo"
    assert cur.pgresult.get_value(0, 2) is None
    assert cur.nextset() is None


@pytest.mark.parametrize("query", ["", " ", ";"])
async def test_execute_empty_query(aconn, query):
    cur = aconn.cursor()
    await cur.execute(query)
    assert cur.status == cur.ExecStatus.EMPTY_QUERY
    with pytest.raises(psycopg3.ProgrammingError):
        await cur.fetchone()


@pytest.mark.parametrize(
    "query", ["copy testcopy from stdin", "copy testcopy to stdout"]
)
async def test_execute_copy(aconn, query):
    cur = aconn.cursor()
    await cur.execute("create table testcopy (id int)")
    with pytest.raises(psycopg3.ProgrammingError):
        await cur.execute(query)


async def test_fetchone(aconn):
    cur = aconn.cursor()
    await cur.execute("select %s::int, %s::text, %s::text", [1, "foo", None])
    assert cur.pgresult.fformat(0) == 0

    row = await cur.fetchone()
    assert row[0] == 1
    assert row[1] == "foo"
    assert row[2] is None
    row = await cur.fetchone()
    assert row is None


async def test_execute_binary_result(aconn):
    cur = aconn.cursor(binary=True)
    await cur.execute("select %s::text, %s::text", ["foo", None])
    assert cur.pgresult.fformat(0) == 1

    row = await cur.fetchone()
    assert row[0] == "foo"
    assert row[1] is None
    row = await cur.fetchone()
    assert row is None


@pytest.mark.parametrize("encoding", ["utf8", "latin9"])
async def test_query_encode(aconn, encoding):
    await aconn.set_client_encoding(encoding)
    cur = aconn.cursor()
    await cur.execute("select '\u20ac'")
    (res,) = await cur.fetchone()
    assert res == "\u20ac"


async def test_query_badenc(aconn):
    await aconn.set_client_encoding("latin1")
    cur = aconn.cursor()
    with pytest.raises(UnicodeEncodeError):
        await cur.execute("select '\u20ac'")


@pytest.fixture(scope="function")
async def execmany(svcconn):
    cur = svcconn.cursor()
    cur.execute(
        """
        drop table if exists execmany;
        create table execmany (id serial primary key, num integer, data text)
        """
    )


async def test_executemany(aconn, execmany):
    cur = aconn.cursor()
    await cur.executemany(
        "insert into execmany(num, data) values (%s, %s)",
        [(10, "hello"), (20, "world")],
    )
    await cur.execute("select num, data from execmany order by 1")
    rv = await cur.fetchall()
    assert rv == [(10, "hello"), (20, "world")]


async def test_executemany_name(aconn, execmany):
    cur = aconn.cursor()
    await cur.executemany(
        "insert into execmany(num, data) values (%(num)s, %(data)s)",
        [{"num": 11, "data": "hello", "x": 1}, {"num": 21, "data": "world"}],
    )
    await cur.execute("select num, data from execmany order by 1")
    rv = await cur.fetchall()
    assert rv == [(11, "hello"), (21, "world")]


async def test_executemany_rowcount(aconn, execmany):
    cur = aconn.cursor()
    await cur.executemany(
        "insert into execmany(num, data) values (%s, %s)",
        [(10, "hello"), (20, "world")],
    )
    assert cur.rowcount == 2


async def test_executemany_returning_rowcount(aconn, execmany):
    cur = aconn.cursor()
    await cur.executemany(
        "insert into execmany(num, data) values (%s, %s) returning num",
        [(10, "hello"), (20, "world")],
    )
    assert cur.rowcount == 2


@pytest.mark.parametrize(
    "query",
    [
        "insert into nosuchtable values (%s, %s)",
        "copy (select %s, %s) to stdout",
        "wat (%s, %s)",
    ],
)
async def test_executemany_badquery(aconn, query):
    cur = aconn.cursor()
    with pytest.raises(psycopg3.DatabaseError):
        await cur.executemany(query, [(10, "hello"), (20, "world")])


@pytest.mark.parametrize("fmt_in", [Format.AUTO, Format.TEXT, Format.BINARY])
async def test_executemany_null_first(aconn, fmt_in):
    cur = aconn.cursor()
    await cur.execute("create table testmany (a bigint, b bigint)")
    await cur.executemany(
        f"insert into testmany values (%{fmt_in}, %{fmt_in})",
        [[1, None], [3, 4]],
    )
    with pytest.raises((psycopg3.DataError, psycopg3.ProgrammingError)):
        await cur.executemany(
            f"insert into testmany values (%{fmt_in}, %{fmt_in})",
            [[1, ""], [3, 4]],
        )


async def test_rowcount(aconn):
    cur = aconn.cursor()

    await cur.execute("select 1 from generate_series(1, 0)")
    assert cur.rowcount == 0

    await cur.execute("select 1 from generate_series(1, 42)")
    assert cur.rowcount == 42

    await cur.execute(
        "create table test_rowcount_notuples (id int primary key)"
    )
    assert cur.rowcount == -1

    await cur.execute(
        "insert into test_rowcount_notuples select generate_series(1, 42)"
    )
    assert cur.rowcount == 42

    await cur.close()
    assert cur.rowcount == -1


async def test_rownumber(aconn):
    cur = aconn.cursor()
    assert cur.rownumber is None

    await cur.execute("select 1 from generate_series(1, 42)")
    assert cur.rownumber == 0

    await cur.fetchone()
    assert cur.rownumber == 1
    await cur.fetchone()
    assert cur.rownumber == 2
    await cur.fetchmany(10)
    assert cur.rownumber == 12
    rns = []
    async for i in cur:
        rns.append(cur.rownumber)
        if len(rns) >= 3:
            break
    assert rns == [13, 14, 15]
    assert len(await cur.fetchall()) == 42 - rns[-1]
    assert cur.rownumber == 42


async def test_iter(aconn):
    cur = aconn.cursor()
    await cur.execute("select generate_series(1, 3)")
    res = []
    async for rec in cur:
        res.append(rec)
    assert res == [(1,), (2,), (3,)]


async def test_iter_stop(aconn):
    cur = aconn.cursor()
    await cur.execute("select generate_series(1, 3)")
    async for rec in cur:
        assert rec == (1,)
        break

    async for rec in cur:
        assert rec == (2,)
        break

    assert (await cur.fetchone()) == (3,)
    async for rec in cur:
        assert False


<<<<<<< HEAD
async def test_row_factory(aconn):
    def my_row_factory(cursor):
        def mkrow(values):
            assert cursor.description is not None
            titles = [c.name for c in cursor.description]
            return [
                f"{value.upper()}{title}"
                for title, value in zip(titles, values)
            ]

        return mkrow

    cur = await aconn.cursor(row_factory=my_row_factory)
    await cur.execute("select 'foo' as bar")
    (r,) = await cur.fetchone()
    assert r == "FOObar"

    await cur.execute("select 'x' as x; select 'y' as y, 'z' as z")
    assert await cur.fetchall() == [["Xx"]]
    assert cur.nextset()
    assert await cur.fetchall() == [["Yy", "Zz"]]
    assert cur.nextset() is None
=======
async def test_scroll(aconn):
    cur = aconn.cursor()
    with pytest.raises(psycopg3.ProgrammingError):
        await cur.scroll(0)

    await cur.execute("select generate_series(0,9)")
    await cur.scroll(2)
    assert await cur.fetchone() == (2,)
    await cur.scroll(2)
    assert await cur.fetchone() == (5,)
    await cur.scroll(2, mode="relative")
    assert await cur.fetchone() == (8,)
    await cur.scroll(-1)
    assert await cur.fetchone() == (8,)
    await cur.scroll(-2)
    assert await cur.fetchone() == (7,)
    await cur.scroll(2, mode="absolute")
    assert await cur.fetchone() == (2,)

    # on the boundary
    await cur.scroll(0, mode="absolute")
    assert await cur.fetchone() == (0,)
    with pytest.raises(IndexError):
        await cur.scroll(-1, mode="absolute")

    await cur.scroll(0, mode="absolute")
    with pytest.raises(IndexError):
        await cur.scroll(-1)

    await cur.scroll(9, mode="absolute")
    assert await cur.fetchone() == (9,)
    with pytest.raises(IndexError):
        await cur.scroll(10, mode="absolute")

    await cur.scroll(9, mode="absolute")
    with pytest.raises(IndexError):
        await cur.scroll(1)

    with pytest.raises(ValueError):
        await cur.scroll(1, "wat")
>>>>>>> 431c83a0


async def test_query_params_execute(aconn):
    cur = aconn.cursor()
    assert cur.query is None
    assert cur.params is None

    await cur.execute("select %t, %s::text", [1, None])
    assert cur.query == b"select $1, $2::text"
    assert cur.params == [b"1", None]

    await cur.execute("select 1")
    assert cur.query == b"select 1"
    assert cur.params is None

    with pytest.raises(psycopg3.DataError):
        await cur.execute("select %t::int", ["wat"])

    assert cur.query == b"select $1::int"
    assert cur.params == [b"wat"]


async def test_query_params_executemany(aconn):
    cur = aconn.cursor()

    await cur.executemany("select %t, %t", [[1, 2], [3, 4]])
    assert cur.query == b"select $1, $2"
    assert cur.params == [b"3", b"4"]

    with pytest.raises((psycopg3.DataError, TypeError)):
        await cur.executemany("select %t::int", [[1], ["x"], [2]])
    assert cur.query == b"select $1::int"
    # TODO: cannot really check this: after introduced row_dumpers, this
    # fails dumping, not query passing.
    # assert cur.params == [b"x"]


async def test_stream(aconn):
    cur = aconn.cursor()
    recs = []
    async for rec in cur.stream(
        "select i, '2021-01-01'::date + i from generate_series(1, %s) as i",
        [2],
    ):
        recs.append(rec)

    assert recs == [(1, dt.date(2021, 1, 2)), (2, dt.date(2021, 1, 3))]


async def test_stream_sql(aconn):
    cur = aconn.cursor()
    recs = []
    async for rec in cur.stream(
        sql.SQL(
            "select i, '2021-01-01'::date + i from generate_series(1, {}) as i"
        ).format(2)
    ):
        recs.append(rec)

    assert recs == [(1, dt.date(2021, 1, 2)), (2, dt.date(2021, 1, 3))]


@pytest.mark.parametrize(
    "query",
    [
        "create table test_stream_badq ()",
        "copy (select 1) to stdout",
        "wat?",
    ],
)
async def test_stream_badquery(aconn, query):
    cur = aconn.cursor()
    with pytest.raises(psycopg3.ProgrammingError):
        async for rec in cur.stream(query):
            pass


async def test_str(aconn):
    cur = aconn.cursor()
    assert "[IDLE]" in str(cur)
    assert "[closed]" not in str(cur)
    assert "[no result]" in str(cur)
    await cur.execute("select 1")
    assert "[INTRANS]" in str(cur)
    assert "[TUPLES_OK]" in str(cur)
    assert "[closed]" not in str(cur)
    assert "[no result]" not in str(cur)
    await cur.close()
    assert "[closed]" in str(cur)
    assert "[INTRANS]" in str(cur)


@pytest.mark.slow
@pytest.mark.parametrize("fmt", [Format.AUTO, Format.TEXT, Format.BINARY])
@pytest.mark.parametrize("fetch", ["one", "many", "all", "iter"])
async def test_leak(dsn, faker, fmt, fetch):
    faker.format = fmt
    faker.choose_schema(ncols=5)
    faker.make_records(10)

    n = []
    for i in range(3):
        async with await psycopg3.AsyncConnection.connect(dsn) as conn:
            async with conn.cursor(binary=Format.as_pq(fmt)) as cur:
                await cur.execute(faker.drop_stmt)
                await cur.execute(faker.create_stmt)
                await cur.executemany(faker.insert_stmt, faker.records)
                await cur.execute(faker.select_stmt)

                if fetch == "one":
                    while 1:
                        tmp = await cur.fetchone()
                        if tmp is None:
                            break
                elif fetch == "many":
                    while 1:
                        tmp = await cur.fetchmany(3)
                        if not tmp:
                            break
                elif fetch == "all":
                    await cur.fetchall()
                elif fetch == "iter":
                    async for rec in cur:
                        pass

                tmp = None

        del cur, conn
        gc.collect()
        gc.collect()
        n.append(len(gc.get_objects()))

    assert (
        n[0] == n[1] == n[2]
    ), f"objects leaked: {n[1] - n[0]}, {n[2] - n[1]}"<|MERGE_RESOLUTION|>--- conflicted
+++ resolved
@@ -291,7 +291,6 @@
         assert False
 
 
-<<<<<<< HEAD
 async def test_row_factory(aconn):
     def my_row_factory(cursor):
         def mkrow(values):
@@ -304,7 +303,7 @@
 
         return mkrow
 
-    cur = await aconn.cursor(row_factory=my_row_factory)
+    cur = aconn.cursor(row_factory=my_row_factory)
     await cur.execute("select 'foo' as bar")
     (r,) = await cur.fetchone()
     assert r == "FOObar"
@@ -314,7 +313,8 @@
     assert cur.nextset()
     assert await cur.fetchall() == [["Yy", "Zz"]]
     assert cur.nextset() is None
-=======
+
+
 async def test_scroll(aconn):
     cur = aconn.cursor()
     with pytest.raises(psycopg3.ProgrammingError):
@@ -355,7 +355,6 @@
 
     with pytest.raises(ValueError):
         await cur.scroll(1, "wat")
->>>>>>> 431c83a0
 
 
 async def test_query_params_execute(aconn):
