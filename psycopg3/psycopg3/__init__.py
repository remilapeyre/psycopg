--- conflicted
+++ resolved
@@ -33,8 +33,7 @@
 if pq.__impl__ == "c":
     from psycopg3_c import _psycopg3
 
-<<<<<<< HEAD
-    _psycopg3.register_builtin_c_loaders()
+    _psycopg3.register_builtin_c_adapters()
 
 
 # Note: defining the exported methods helps both Sphynx in documenting that
@@ -52,7 +51,4 @@
     "Notify",
     "Rollback",
     "Transaction",
-]
-=======
-    _psycopg3.register_builtin_c_adapters()
->>>>>>> e5b99b6f
+]